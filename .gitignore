# This is the git ignore file for the entire rescomp repository

# Precompiled python files
__pycache__/
*.pyc

# Python package build files
build/
dist/
rescomp.egg-info/

# Compiled doc files
doc/_build/

# IDE specific files
.idea/

<<<<<<< HEAD
# jupyter checkpoint files:
bin/.ipynb_checkpoints/
=======
# Temporary swap files
*.swp

# Files for testing with pyenv and tox
.python-version
venv/
.tox/
>>>>>>> 3722fc3f
<|MERGE_RESOLUTION|>--- conflicted
+++ resolved
@@ -15,15 +15,13 @@
 # IDE specific files
 .idea/
 
-<<<<<<< HEAD
 # jupyter checkpoint files:
 bin/.ipynb_checkpoints/
-=======
+
 # Temporary swap files
 *.swp
 
 # Files for testing with pyenv and tox
 .python-version
 venv/
-.tox/
->>>>>>> 3722fc3f
+.tox/
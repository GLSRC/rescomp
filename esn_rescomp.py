--- conflicted
+++ resolved
@@ -283,7 +283,6 @@
                 sys_flag=self.sys_flag,
                 dt=self.dt,
                 timesteps=length,
-<<<<<<< HEAD
                 starting_point=original_start,
                 print_switch=print_switch)[random_index]
                 
@@ -292,27 +291,16 @@
                 timesteps=timesteps,
                 starting_point=starting_point,
                 print_switch=print_switch)
-                
-=======
-                starting_point=original_start)[random_index]
-
-            vals = lorenz_rescomp.record_trajectory(sys_flag=self.sys_flag,
-                    dt=self.dt, timesteps=timesteps, starting_point=starting_point)
-
->>>>>>> 9ae7e033
+
         elif mode == 'fix_start':
             if starting_point is None:
                 raise Exception('set starting_point to use fix_start')
             else:
                 vals = lorenz_rescomp.record_trajectory(sys_flag=self.sys_flag,
-<<<<<<< HEAD
                                                 dt=self.dt,
                                                 timesteps=timesteps,
                                                 starting_point=starting_point,
                                                 print_switch=print_switch)
-=======
-                        dt=self.dt,  timesteps=timesteps, starting_point=starting_point)
->>>>>>> 9ae7e033
         else:
             raise Exception(mode, ' mode not recognized')
             # print(mode, ' mode not recognized')

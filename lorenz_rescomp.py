# -*- coding: utf-8 -*-
""" Calculating the lorenz63-attractor and other chaotic systems using 4th order runge kutta method

Created on Wed Apr 17 10:35:55 2019

@author: aumeier, edited slightly by baur
"""

import numpy as np


def roessler(x):
    '''
    returns (dx/dt, dy/dt, dz/dt) for given (x,y,z)
    '''
    a = 0.5
    b = 2.
    c = 4.
    np.array(x)
    if x.shape == (3,):
        return np.array([-x[1] - x[2], x[0] + a * x[1], b + x[2] * (x[0] - c)])
    else:
        raise Exception('check shape of x, should have 3 components')


def normal_lorenz(x):
    '''
    returns (dx/dt, dy/dt, dz/dt) for given (x,y,z)
    '''
    sigma = 10.
    rho = 28.
    b = 8 / 3
    np.array(x)
    if x.shape == (3,):
        return np.array([sigma * (x[1] - x[0]), x[0] * (rho - x[2]) - x[1], x[0] * x[1] - b * x[2]])
    else:
        raise Exception('check shape of x, should have 3 components')


def mod_lorenz(x):
    '''
    returns (dx/dt, dy/dt, dz/dt) for given (x,y,z)
    with dz/dt += x(t) to break symmetry
    '''
    sigma = 10.
    rho = 28.
    b = 8 / 3
    np.array(x)
    if x.shape == (3,):
        return np.array([sigma * (x[1] - x[0]), x[0] * (rho - x[2]) - x[1], x[0] * x[1] - b * x[2] + x[0]])
    else:
        raise Exception('check shape of x, should have 3 components')


def mod_lorenz_wrong(x):
    '''
    
    returns (dx/dt, dy/dt, dz/dt) for given (x,y,z)
    with dz/dt += x(t) to break symmetry
    '''
    sigma = 10.
    rho = 28.
    b = 8 / 3
    np.array(x)
    if x.shape == (3,):
        return np.array([sigma * (x[1] - x[0]), x[0] * (rho - x[2]) - x[1], x[0] * x[1] - b * x[2]] + x[0])
    else:
        raise Exception('check shape of x, should have 3 components')


def runge_kutta(f, dt, y=np.array([2.2, -3.5, 4.3])):
    '''
    the function approximates differential equations of the form dy/dt = f(t,y)
    returns y(t + dt)
    '''
    # print(y)
    k1 = dt * f(y)
    k2 = dt * f(y + k1 / 2)
    k3 = dt * f(y + k2 / 2)
    k4 = dt * f(y + k3)
    return y + 1. / 6 * (k1 + 2 * k2 + 2 * k3 + k4)


def record_trajectory(sys_flag='mod_lorenz', dt=1., timesteps=int(10e4),
                      print_switch=False, starting_point=None):
    if print_switch:
        print(sys_flag)
<<<<<<< HEAD
        
    if sys_flag == 'mod_lorenz':
        f = mod_lorenz
    elif sys_flag == 'mod_lorenz_wrong':
        print('YOU ARE USING A NON-USUAL KIND OF LORENZ EQUATION! USE WITH CARE')        
=======
    if sys_flag == 'mod_lorenz':
        f = mod_lorenz
    elif sys_flag == 'mod_lorenz_wrong':
        print('YOU ARE USING A NON-USUAL KIND OF LORENZ EQUATION! USE WITH CARE')
>>>>>>> 9ae7e033
        f = mod_lorenz_wrong
    elif sys_flag == 'normal_lorenz':
        f = normal_lorenz
    elif sys_flag == 'roessler':
        f = roessler
    else:
<<<<<<< HEAD
        print('sys_flag not recoginized')
        
=======
        raise Exception('sys_flag not recoginized')

>>>>>>> 9ae7e033
    traj_size = ((timesteps, starting_point.shape[0]))
    traj = np.zeros(traj_size)
    if print_switch:
        print('record_trajector received and used: starting_point: ', starting_point)
    y = starting_point

    for t in range(traj_size[0]):
        traj[t] = y
        y = runge_kutta(f, dt, y=y)
    return traj

# not used currently:
# def save_trajectory(timesteps, dt): #starting_point=np.array([-13.5,10.8,-17.9])
#     np.savetxt('lorenz_attractor_'+str(timesteps)+'_a_'+str(dt)+'.dat', record_trajectory(timesteps=timesteps, dt=dt))<|MERGE_RESOLUTION|>--- conflicted
+++ resolved
@@ -85,31 +85,19 @@
                       print_switch=False, starting_point=None):
     if print_switch:
         print(sys_flag)
-<<<<<<< HEAD
-        
-    if sys_flag == 'mod_lorenz':
-        f = mod_lorenz
-    elif sys_flag == 'mod_lorenz_wrong':
-        print('YOU ARE USING A NON-USUAL KIND OF LORENZ EQUATION! USE WITH CARE')        
-=======
+
     if sys_flag == 'mod_lorenz':
         f = mod_lorenz
     elif sys_flag == 'mod_lorenz_wrong':
         print('YOU ARE USING A NON-USUAL KIND OF LORENZ EQUATION! USE WITH CARE')
->>>>>>> 9ae7e033
         f = mod_lorenz_wrong
     elif sys_flag == 'normal_lorenz':
         f = normal_lorenz
     elif sys_flag == 'roessler':
         f = roessler
     else:
-<<<<<<< HEAD
-        print('sys_flag not recoginized')
-        
-=======
         raise Exception('sys_flag not recoginized')
 
->>>>>>> 9ae7e033
     traj_size = ((timesteps, starting_point.shape[0]))
     traj = np.zeros(traj_size)
     if print_switch:

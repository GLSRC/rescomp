# -*- coding: utf-8 -*-
"""
Created on Thu Oct 17 15:41:00 2019

@author: aumeier, edited slightly by baur
"""
#from importlib import reload
import numpy as np
import matplotlib.pyplot as plt
import time
import scipy.signal
import scipy.sparse.linalg
import scipy.spatial

import sys
sys.path.append("..")
sys.path.append(".")
try: import esn_rescomp
except ModuleNotFoundError: from . import esn_rescomp


# import sys
# sys.path.append(".")
# from . import esn_rescomp


# from . import esn_rescomp


class reservoir(esn_rescomp.res_core):
    def __init__(self, **kwargs):
        self.demerge_time = None  # demerge_time() assigns value
        self.lyapunov = None  # max_lyapunov_nn() assigns value
        self.lyapunov_test = None
        self.dimension = None  # correlation_dimension(traj) assigns value
        self.dimension_test = None
        # self.chi = None #calc_chi
        self.in_strength = None
        self.avg_in_strength = None
        self.out_strength = None
        self.avg_out_strength = None
        self.avg_weighted_cc = None
        self.weighted_cc = None
        self.clustering_coeff = None
        self.avg_clustering_coeff = None
        super(reservoir, self).__init__(**kwargs)

    def RMSE(self, flag):
        """
        Measures an average over the spatial distance of predicted and actual
        trajectory
        """
        if flag == 'train':
            error = np.sqrt(((np.matmul(self.W_out, self.r.T) - \
                              self.y_train.T) ** 2).sum() \
                            / (self.y_train ** 2).sum())
            self.RMSE_train = error
        elif flag == 'pred':
            error = np.sqrt(((np.matmul(self.W_out, self.r_pred.T) - \
                              self.y_test.T) ** 2).sum() \
                            / (self.y_test ** 2).sum())
            self.RMSE_pred = error
        else:
            raise Exception('use "train" or "pred" as flag')

    def calc_demerge_time(self):
        """
        Measure for the quality of the predicted trajectory
        Number of timesteps it takes for the prediction to loose track of the real
        trajectory.
        Returns the number of steps for which y_test and y_pred are separated less
        than epsilon in each dimension.
        """
        delta = np.abs(self.y_test - self.y_pred)
        self.demerge_time = np.argmax(delta > self.epsilon, axis=0).min()
        """
        true_false_array = np.array([np.abs(self.y_test - self.y_pred) < self.epsilon])[0]
       
        #print(self.true_false_array)
        for T in np.arange(true_false_array.shape[0]):
            for i in np.arange(true_false_array.shape[1]):

                if true_false_array[T,i] == False:
                    self.demerge_time = T
                    return T
                    break
            else:
                continue
            break
        """

    def return_map(self, axis=2):
        """
        Shows the recurrence plot of the maxima of a given axis
        """
        max_pred = self.y_pred[scipy.signal.argrelextrema(self.y_pred[:,2],
            np.greater, order = 5),axis]
        max_test = self.y_test[scipy.signal.argrelextrema(self.y_test[:,2],
            np.greater, order=5),axis]
        plt.plot(max_pred[0,:-1:2], max_pred[0,1::2],
                 '.', color='red', alpha=0.5, label='predicted y')
        plt.plot(max_test[0,:-1:2], max_test[0,1::2],
                 '.', color='green', alpha=0.5, label='test y')
        plt.legend(loc=2, fontsize=10)
        plt.show()

    def calc_dimension(self, r_min=0.5, r_max=5., r_steps=0.15,
                       plot=False, test_measure=False):
        """
        Calculates correlation dimension for self.y_pred (or self.y_test) using
        the algorithm by Grassberger and Procaccia and stores it in
        self.dimension.
        traj: trajectory of an attractor, whos correlation dimension is returned        
        First we calculate a sum over all points within a given radius, then
        average over all basis points and vary the radius
        (grassberger, procaccia).
        
        parameters depend on self.dt and the system itself!
        
        N_r: list of tuples: (radius, average number of neighbours within all
            balls)
        self.dimension: slope of the log.log plot assumes:
            N_r(radius) ~ radius**dimension
        """
        if test_measure:
            traj = self.y_test  # for measure assessing
        else:
            traj = self.y_pred  # for evaluating prediction

        nr_points = float(traj.shape[0])
        radii = np.arange(r_min, r_max, r_steps)

        tree = scipy.spatial.cKDTree(traj)
        N_r = np.array(tree.count_neighbors(tree, radii), dtype=float) / nr_points
        N_r = np.vstack((radii, N_r))

        # linear fit based on loglog scale, to get slope/dimension:
        slope, intercept = np.polyfit(np.log(N_r[0]), np.log(N_r[1]), deg=1)[0:2]
        if test_measure:
            self.dimension_test = slope
        else:
            self.dimension = slope

        ###plotting
        if plot:
            plt.loglog(N_r[0], N_r[1], 'x', basex=10., basey=10.)
            plt.title('loglog plot of the N_r(radius), slope/dim = ' + str(slope))
            plt.show()

    def calc_lyapunov(self, threshold=int(10),
                      plot=False, print_switch=False, test_measure=False):
        """
        Calculates the maximal Lyapunov Exponent of self.y_pred (or self.y_test),
        by estimating the time derivative of the mean logarithmic distances of
        former next neighbours. Stores it in self.lyapunov (self.lyapunov_test)
        Only values for tau_min/max are used for calculating the slope!
        
        Since the attractor has a size of roughly 20 [log(20) ~ 3.] this
        distance reaches a maximum after a certain time, approximately
        after 4. time units [time_units = dt*steps]
        Therefore the default values are choosen to be dt dependent as in 
        ###Definition of taus:
           
        tau_min/max are given in units of steps
        plot to check for correct average
        """
        """
        REMINDER:
        remove the loop over taus, since the slope is calculated with single
        values only
        """
        t0 = time.time()

        ###Definition of taus:        
        tau_min = int(0.5 / self.dt)
        tau_max = int(3.8 / self.dt)
        taus = np.arange(tau_min, tau_max, 10)  # taus = np.array([tau_min, tau_max])

        if test_measure:
            traj = self.y_test  # for measure assessing
        else:
            traj = self.y_pred  # for evaluating prediction

        tree = scipy.spatial.cKDTree(traj)
        self.nn_index = tree.query(traj, k=2)[1]
<<<<<<< HEAD
        
        #drop all elements in nn_index lists where the neighbour is:
        #1. less than threshold timesteps away
        #2. where we cannot calculate the neighbours future in tau_max timesteps:
        
        #contains indices of points and the indices of their nn:
        
        self.nn_index = self.nn_index[np.abs(self.nn_index[:,0] - self.nn_index[:,1]) > threshold]
=======
>>>>>>> 9ae7e033

        # drop all elements in nn_index lists where the neighbour is:
        # 1. less than 200 timesteps away
        # 2. where we cannot calculate the neighbours future in tau_max timesteps:

        # contains indices of points and the indices of their nn:

        self.nn_index = self.nn_index[np.abs(self.nn_index[:, 0] - self.nn_index[:, 1]) > threshold]

        self.nn_index = self.nn_index[self.nn_index[:, 1] + tau_max < traj.shape[0]]
        self.nn_index = self.nn_index[self.nn_index[:, 0] + tau_max < traj.shape[0]]

        # Calculate the largest Lyapunov exponent:
        # for storing the results:
        Sum = []
        # loop over differnt tau, to get a functional dependence:
        for tau in taus:
            # print(tau)

            S = []  # the summed values for all basis points

            # loop over every point in the trajectory, where we can calclutate
            # the future in tau_max timesteps:
            for point, nn in self.nn_index:
                S.append(np.log(np.linalg.norm(traj[point + tau] - traj[nn + tau])))  # add one points average s to S

                # since there is no else, we only avg over the points that have
                # points in their epsilon environment
            Sum.append((tau * self.dt, np.array(S).mean()))
        self.Sum = np.array(Sum)

        slope = (self.Sum[-1, 1] - self.Sum[0, 1]) / (self.Sum[-1, 0] - self.Sum[0, 0])
        if plot:
            plt.title('slope: ' + str(slope))
            plt.plot(self.Sum[:, 0], self.Sum[:, 1])
            plt.plot(self.Sum[:, 0], self.Sum[:, 0] * slope)
            plt.xlabel('time dt*tau[steps]')
            plt.ylabel('log_dist_former_neighbours')
            # plt.plot(self.Sum[:,0], self.Sum[:,0]*slope + self.Sum[0,0])
            plt.show()

        if test_measure:
            self.lyapunov_test = slope
        else:
            self.lyapunov = slope

    def W_out_distr(self):
        """
        Shows a histogram of the fitted parameters of self.W_out, each output
        dimension in an other color
        """
        f = plt.figure(figsize=(10, 10))
        for i in np.arange(self.ydim):
            plt.hist(self.W_out[i], bins=30, alpha=0.5, label='W_out[' + str(i) + ']')
        plt.legend(fontsize=10)
        f.show()

    def calc_strength(self):
        """
        Calculate the absolute in and out strength of nodes in self.network
        and its respective average.
        Stores them in :self.in_strength, self.avg_in_strength, self.out_strength, 
        self.avg_out_strength
        """
        self.in_strength = np.abs(self.network).sum(axis=0)
        self.avg_in_strength = self.in_strength.mean()
        self.out_strength = np.abs(self.network).sum(axis=1)
        self.avg_out_strength = self.out_strength.mean()

    def calc_clustering_coeff(self):
        """
        clustering coefficient for each node and avg, and stores them in
        self.clustering_coeff and self.avg_clustering_coeff.
        """
        network = self.binary_network
        k = network.sum(axis=0)
        C = np.diag(np.matmul(np.matmul(network, network), network)) / k * (k - 1)
        self.clustering_coeff = C
        self.avg_clustering_coeff = C.mean()

    def plt(self, flag='y', save_switch=False, path=''):
        """
        Shows timeresolved plots of:
        'r': some of the reservoir states
        'y': the predicted and true future states
        't': the x,y plot of the trajectory
        """
        ### plotting parameter in dict
        train_dict = {'color': 'green', 'alpha': 0.2, 'label': 'train'}
        pred_dict = {'color': 'red', 'alpha': 0.4, 'label': 'pred'}

        if flag == 't':
            f = plt.figure(figsize=(15, 15))
            ax1 = f.add_subplot(111)

            ax1.set_title('x,y plot of prediction')
            ax1.plot(self.y_pred[:, 0], self.y_pred[:, 1], **pred_dict)
            ax1.plot(self.y_test[:, 0], self.y_test[:, 1], **train_dict)
            ax1.legend()

        elif flag == 'r':
            split = 0.1
            f = plt.figure(figsize=(15, 15))
            ax1 = f.add_subplot(121)
            ax1.set_ylim((-1.05, 1.05))
            ax1.set_title('network during training')
            ax1.plot(np.arange(self.r.shape[0]),
                     self.r[:, self.calc_tt(flag='bool_1d', split=split)])

            ax2 = f.add_subplot(122)
            ax2.set_ylim((-1.05, 1.05))
            ax2.set_title('network during prediction')
            ax2.plot(np.arange(self.r_pred.shape[0]),
                     self.r_pred[:, self.calc_tt(flag='bool_1d', split=split)])

        elif flag == 'y':
            # f = plt.figure(figsize = (15,15))
            f, axes = plt.subplots(self.ydim, 2, figsize=(15, 15))

            ### x-range
            time_range_pred = np.arange(
                self.training_steps,
                self.training_steps + self.prediction_steps)
            time_range_train = np.arange(self.training_steps)

            # y-values
            if self.sys_flag == "roessler":
                ylimits = ((-5, 8), (-8, 5), (0, 15))
            elif self.sys_flag == 'mod_lorenz':
                ylimits = ((-15, 20), (-15, 30), (-10, 50))
            else:
                traj = np.concatenate((self.y_test, self.y_train), axis=0)
                ylimits = [[traj[:, dim].min(), traj[:, dim].max()] for dim in np.arange(self.ydim)]
            for i, ylim in enumerate(ylimits):
                ax1 = axes[i][0]
                ax1.set_ylim(ylim)
                ax1.set_title('y[' + str(i) + ']_value_train')
                ax1.plot(time_range_train, self.y_train[:, i], **train_dict)

                # ax2 = plt.subplot(self.ydim,2,2*i+2)
                ax2 = axes[i][1]
                ax2.set_title('y[' + str(i) + ']_value_pred')
                ax2.set_ylim(ylim)
                ax2.plot(time_range_pred[:], self.y_pred[:, i], **pred_dict)
                ax2.plot(time_range_pred[:], self.y_test[:, i], **train_dict)
                ax2.legend()

        else:
            raise Exception("Plot flag couldn't be resolved")

        if save_switch:
            print(path)
            if path:
                f.savefig(filename=str(path), format='pdf')
            else:
                raise Exception('path argument needed in self.plt()')
        else:
            print('normal show')
            f.show()

    def calc_weighted_clustering_coeff_onnela(self):
        """
        Calculates the weighted clustering coefficient of abs(self.network)
        according to Onnela paper from 2005.
        Replacing NaN (originating from division by zero (degree = 0,1)) with 0.
        Stores it in self.weighted_cc and its mean in self.avg_weighted_cc.
        """
        k = self.binary_network.sum(axis=0)
        # print(k)
        network = abs(self.network) / abs(self.network).max()

        self.weighted_cc = np.diag(np.matmul(np.cbrt(network),
                            np.matmul(np.cbrt(network), np.cbrt(network)))) \
                           / (k * (k - 1))
        # assign 0. to infinit values:
        self.weighted_cc[np.isnan(self.weighted_cc)] = 0.

        self.avg_weighted_cc = self.weighted_cc.mean()

    def calc_covar_rank(self, flag='train'):
        """
        Calculated the covarianc rank of the squared network dynamics matrix self.r
        (or self.r_pred) and stores it in self.covar_rank
        """
        if flag == 'train':
            res_dyn = self.r
        elif flag == 'pred':
            res_dyn = self.r_pred
        else:
            raise Exception("wrong covariance flag")
        covar = np.matmul(res_dyn.T, res_dyn)
        self.covar_rank = np.linalg.matrix_rank(covar)

    def remove_nodes(self, split):
        """
        This method removes nodes from the network and W_in according to split,
        updates avg_degree, spectral_radius, 
        This new reservoir is returned
        split should be given as a list of two values or a float e [-1. and 1.]
        example: split = [-.3, 0.3]
        """
        if type(split) == list:
            if len(split) < 3:
                pass
            else:
                raise Exception('too many entries in split. length: ', len(split))
        elif type(split) == float and split >= -1. and split <= 1.:
            split = [split]
        else:
            raise Exception('values in split not between -1. and 1., type: ', type(split))

        remaining_size = sum(np.abs(split))
        new = reservoir(sys_flag=self.sys_flag, N=int(round(self.N * (1 - remaining_size))),
                        input_dimension=3, output_dimension=3,
                        type_of_network=self.type, dt=self.dt,
                        training_steps=self.training_steps,
                        prediction_steps=self.prediction_steps,
                        discard_steps=self.discard_steps,
                        regularization_parameter=self.reg_param,
                        spectral_radius=self.spectral_radius,
                        input_weight=self.input_weight, avg_degree=self.avg_degree,
                        epsilon=self.epsilon, extended_states=self.extended_states,
                        W_in_sparse=self.W_in_sparse, W_in_scale=self.W_in_scale)
        # gather to be removed nodes arguments in rm_args:
        rm_args = np.empty(0)
        for s in split:
            rm_args = np.append(self.calc_tt(flag='arg', split=s), rm_args)
            # print(s, rm_args.shape)

        # rows and columns of network are deleted according to rm_args:
        new.network = np.delete(np.delete(self.network, rm_args, 0), rm_args, 1)

        # the new average degree is calculated:
        new.calc_binary_network()
        new.avg_degree = new.binary_network.sum(axis=0).mean(axis=0)
        # the new spectral radius is calculated:
        new.network = scipy.sparse.csr_matrix(new.network)

        eigenvals = scipy.sparse.linalg.eigs(new.network, k=1, which='LM')[0]
        new.spectral_radius = np.absolute(eigenvals).max()
        # try:
        #     eigenvals = scipy.sparse.linalg.eigs(new.network, k=1, which='LM')[0]
        #     new.spectral_radius = np.absolute(eigenvals).max()
        # except:
        #     print('eigenvalue calculation failed!, no spectral_radius assigned')

        new.network = new.network.toarray()

        # Adjust W_in
        new.W_in = np.delete(self.W_in, rm_args, 0)

        return new<|MERGE_RESOLUTION|>--- conflicted
+++ resolved
@@ -183,24 +183,12 @@
 
         tree = scipy.spatial.cKDTree(traj)
         self.nn_index = tree.query(traj, k=2)[1]
-<<<<<<< HEAD
         
         #drop all elements in nn_index lists where the neighbour is:
         #1. less than threshold timesteps away
         #2. where we cannot calculate the neighbours future in tau_max timesteps:
         
         #contains indices of points and the indices of their nn:
-        
-        self.nn_index = self.nn_index[np.abs(self.nn_index[:,0] - self.nn_index[:,1]) > threshold]
-=======
->>>>>>> 9ae7e033
-
-        # drop all elements in nn_index lists where the neighbour is:
-        # 1. less than 200 timesteps away
-        # 2. where we cannot calculate the neighbours future in tau_max timesteps:
-
-        # contains indices of points and the indices of their nn:
-
         self.nn_index = self.nn_index[np.abs(self.nn_index[:, 0] - self.nn_index[:, 1]) > threshold]
 
         self.nn_index = self.nn_index[self.nn_index[:, 1] + tau_max < traj.shape[0]]
